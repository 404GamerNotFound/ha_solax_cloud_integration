--- conflicted
+++ resolved
@@ -195,100 +195,4 @@
     result = await client.async_get_data()
 
     assert call_order[0].startswith("https://custom.example")
-<<<<<<< HEAD
-    assert result == {"value": 1}
-
-
-@mark.asyncio
-async def test_api_client_preserves_query_in_custom_endpoint(monkeypatch) -> None:
-    """Ensure custom endpoints keep query parameters when contacting the API."""
-
-    call_order: list[str] = []
-
-    response = AsyncMock()
-    response.raise_for_status.return_value = None
-    response.json.return_value = {"success": True, "result": {"value": 5}}
-
-    context_manager = AsyncMock()
-    context_manager.__aenter__.return_value = response
-    context_manager.__aexit__.return_value = False
-
-    session = MagicMock()
-    session.get.side_effect = (
-        lambda url, *args, **kwargs: call_order.append(url) or context_manager
-    )
-
-    monkeypatch.setattr(
-        "custom_components.solax_cloud.api.API_BASE_URLS",
-        ("https://fallback/path",),
-        raising=False,
-    )
-    monkeypatch.setattr(
-        "custom_components.solax_cloud.api.API_PORTS",
-        ("",),
-        raising=False,
-    )
-
-    client = SolaxCloudApiClient(
-        session,
-        SolaxCloudRequestData(
-            "token", "serial", "https://custom.example/custom.do?foo=bar"
-        ),
-    )
-
-    result = await client.async_get_data()
-
-    assert call_order[0] == "https://custom.example/custom.do?foo=bar"
-    assert result == {"value": 5}
-
-
-@mark.asyncio
-async def test_api_client_falls_back_to_known_paths_for_custom_base(monkeypatch) -> None:
-    """Ensure custom base URLs still use the documented API paths as fallbacks."""
-
-    call_order: list[str] = []
-
-    response = AsyncMock()
-    response.raise_for_status.return_value = None
-    response.json.return_value = {"success": True, "result": {"value": 9}}
-
-    context_manager = AsyncMock()
-    context_manager.__aenter__.return_value = response
-    context_manager.__aexit__.return_value = False
-
-    session = MagicMock()
-
-    def _mock_get(url: str, *args: Any, **kwargs: Any) -> Any:
-        call_order.append(url)
-        if "proxy/api/getRealtimeInfo.do" in url:
-            return context_manager
-        raise ClientError
-
-    session.get.side_effect = _mock_get
-
-    monkeypatch.setattr(
-        "custom_components.solax_cloud.api.API_BASE_URLS",
-        (),
-        raising=False,
-    )
-    monkeypatch.setattr(
-        "custom_components.solax_cloud.api.API_PORTS",
-        ("",),
-        raising=False,
-    )
-
-    client = SolaxCloudApiClient(
-        session,
-        SolaxCloudRequestData("token", "serial", "https://custom.example/custom.do"),
-    )
-
-    result = await client.async_get_data()
-
-    assert call_order[:2] == [
-        "https://custom.example/custom.do",
-        "https://custom.example/proxy/api/getRealtimeInfo.do",
-    ]
-    assert result == {"value": 9}
-=======
-    assert result == {"value": 1}
->>>>>>> 357c6ebd
+    assert result == {"value": 1}