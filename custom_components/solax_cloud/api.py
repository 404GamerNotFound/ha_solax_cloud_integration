--- conflicted
+++ resolved
@@ -188,38 +188,6 @@
         if ":" in host and not host.startswith("["):
             host = f"[{host}]"
 
-<<<<<<< HEAD
-        base_variants: list[str] = []
-        if parsed.port is not None:
-            base_variants.append(f"{parsed.scheme}://{host}:{parsed.port}")
-
-        for port in API_PORTS:
-            base = f"{parsed.scheme}://{host}{port}"
-            if base not in base_variants:
-                base_variants.append(base)
-
-        path = parsed.path.rstrip("/")
-        suffixes: list[str] = []
-        if path:
-            if parsed.query:
-                suffixes.append(f"{path}?{parsed.query}")
-            suffixes.append(path)
-
-        for api_path in API_PATHS:
-            if api_path not in suffixes:
-                suffixes.append(api_path)
-
-        endpoints: list[str] = []
-        for base in base_variants:
-            for suffix in suffixes:
-                if not suffix:
-                    continue
-                url = f"{base}{suffix}"
-                if url not in endpoints:
-                    endpoints.append(url)
-
-        return tuple(endpoints)
-=======
         if parsed.port is not None:
             base_variants = [f"{parsed.scheme}://{host}:{parsed.port}"]
         else:
@@ -234,7 +202,6 @@
         endpoints = [f"{base}{suffix}" for base in base_variants for suffix in suffixes]
 
         return tuple(dict.fromkeys(endpoints))
->>>>>>> 357c6ebd
 
     async def _async_fetch(self, base_url: str) -> dict:
         """Fetch data from a specific endpoint."""
